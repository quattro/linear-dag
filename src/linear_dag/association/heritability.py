import warnings

from functools import partial
from typing import Callable, Optional, Union

import numpy as np
import polars as pl
import scipy as sp

from numpy.random import Generator
from scipy.sparse import diags
from scipy.sparse.linalg import aslinearoperator, LinearOperator

from ..core.operators import get_inner_merge_operators
from .util import _get_genotype_variance_explained, _impute_missing_with_mean, residualize_phenotypes


def randomized_haseman_elston(
    genotypes: LinearOperator,
    data: pl.LazyFrame,
    pheno_cols: list[str],
    covar_cols: list[str],
    num_matvecs: int = 20,
    alpha: float = -1,
    trace_est: str = "hutchinson",
    sampler: str = "normal",
    seed: Optional[Union[int, Generator]] = None,
) -> list[float]:
    """
    Implementation of the RHE algorithm from:
        Pazokitoroudi, A. et al. Efficient variance components analysis across millions of genomes.
        Nat Commun 11, 4020 (2020). https://doi.org/10.1038/s41467-020-17576-9
    Notation below follows Methods section of this paper.

    :param linarg: linear ARG for the genotype matrix
    :param y: phenotype vector
    :param b: number of random vectors to use when estimating Tr(GRM^2)
    :return: the heritability estimate
    """

    if not np.allclose(data.select(covar_cols[0]).collect().to_numpy(), 1.0):
        raise ValueError("First column of covar_cols should be '1'")

<<<<<<< HEAD
    heterozygosity = linarg.allele_frequencies * (1 - linarg.allele_frequencies)
    heterozygosity[heterozygosity == 0] = 1
=======
    left_op, right_op = get_inner_merge_operators(data.select("iid").collect().to_series(), genotypes.iids)
    phenotypes = data.select(pheno_cols).collect().to_numpy()
    covariates = data.select(covar_cols).collect().to_numpy()

    # we've residualized y here already
    yresid, covariates, gtg_diag = _prep_for_h2_estimation(
        genotypes,
        left_op,
        right_op,
        phenotypes,
        covariates,
    )
>>>>>>> 6f57c1d2

    sigmasq = (gtg_diag ** (1 + alpha)).flatten()
    op = genotypes.normalized
    K = op @ aslinearoperator(diags(sigmasq / np.sum(sigmasq))) @ op.T

    generator = np.random.default_rng(seed=seed)
    estimator = _construct_estimator(trace_est)
    sampler = _construct_sampler(sampler, generator)

    # wrap the sampler in a residualizer | TODO: shouldnt these be independent anyways? Do we need this?
    def _resid_sampler(n, k):
        omega = sampler(n, k)
        with warnings.catch_warnings():
            warnings.simplefilter("ignore")
            beta = np.linalg.lstsq(covariates, omega)[0]
        return omega - covariates @ beta

    # se not used atm, but for some trace estimators (eg xtrace, xnystrace) we can compute it
    N = len(yresid)
    grm_trace, grm_sq_trace, se = estimator(K, num_matvecs, _resid_sampler)

    # compute y_j' K y_j for each y_j \in y
    C = np.sum(K.matmat(yresid) * yresid, axis=0)

    # construct linear equations to solve
    LHS = np.array([[grm_sq_trace, grm_trace], [grm_trace, N]])
    RHS = np.vstack([C, N * np.ones_like(C)])
    solution = np.linalg.solve(LHS, RHS)

    # normalize back to h2g space
    heritability = solution[0, :] / (solution[0, :] + solution[1, :])

    # SE estimates?
    return heritability


def _prep_for_h2_estimation(
    genotypes: LinearOperator,
    left_op: LinearOperator,
    right_op: LinearOperator,
    phenotypes: np.ndarray,
    covariates: np.ndarray,
) -> np.ndarray:
    if not np.allclose(covariates[:, 0], 1):
        raise ValueError("First column of covariates should be all-ones")

    cols_matched_per_row = left_op @ np.ones(left_op.shape[1])
    # Check if all *non-zero* counts are exactly 2
    if not np.all(cols_matched_per_row[cols_matched_per_row != 0] == 2):
        raise ValueError("Each row of the phenotype matrix should match zero or two rows of the genotype operator")

    rows_matched_per_col = np.ones(right_op.shape[0]) @ right_op
    # Check if all *non-zero* counts are exactly 1
    if not np.all(rows_matched_per_col[rows_matched_per_col != 0] == 1):
        raise ValueError("Each row of the genotype operator should match at most one row of the phenotype matrix")

    two_n = np.sum(rows_matched_per_col > 0)
    assert two_n == 2 * np.sum(cols_matched_per_row > 0)

    covariates = left_op.T @ covariates
    phenotypes = left_op.T @ phenotypes
    if not np.allclose(covariates[:, 0], 1):
        raise ValueError("First column of covariates should be all-ones")

    # Handle missingness
    covariates = _impute_missing_with_mean(covariates)
    is_missing = np.isnan(phenotypes)
    num_nonmissing = np.sum(~is_missing, axis=0)
    phenotypes.ravel()[is_missing.ravel()] = 0

    # Residualize phenotypes on covariates
    y_resid = residualize_phenotypes(phenotypes, covariates, is_missing)
    y_resid /= np.sqrt(np.sum(y_resid**2, axis=0) / num_nonmissing)  # ||y_resid||^2 == num_nonmissing

    var_explained, allele_counts = _get_genotype_variance_explained(right_op @ genotypes, covariates)
    denominator = (allele_counts - var_explained + 1e-6) / two_n

    return y_resid, covariates, denominator


_Sampler = Callable[[int, int], np.ndarray]


def _construct_sampler(name: str, generator: Generator) -> _Sampler:
    """
    Helper function to return the correct sampling distribution function based on a string
    requires x ~ Dist are E[x] = 0 and E[x x'] = I
    """
    name = str(name).lower()
    sampler = None
    # just close over the generator
    if name in {"normal", "gaussian"}:
        sampler = partial(_normal_sampler, generator=generator)
    elif name in {"sphere", "standardized"}:
        sampler = partial(_sphere_sampler, generator=generator)
    elif name in {"rademacher", "signed"}:
        sampler = partial(_rademacher_sampler, generator=generator)
    else:
        raise ValueError(f"{name} not valid sampler (e.g., 'normal', 'sphere', 'rademacher')")

    return sampler


def _normal_sampler(n: int, k: int, generator: Generator) -> np.ndarray:
    return generator.standard_normal(size=(n, k))


def _sphere_sampler(n: int, k: int, generator: Generator) -> np.ndarray:
    samples = _normal_sampler(n, k, generator)
    return np.sqrt(n) * (samples / np.linalg.norm(samples, axis=0))


def _rademacher_sampler(n: int, k: int, generator: Generator) -> np.ndarray:
    return 2 * generator.binomial(1, 0.5, size=(n, k)) - 1


_TraceEstimator = Callable[[LinearOperator, int, _Sampler], tuple[float, float, dict]]


def _construct_estimator(tr_est: str) -> _TraceEstimator:
    """
    Helper function to return the correct estimator function based on a string
    """
    tr_est = str(tr_est).lower()
    estimator = None
    if tr_est in {"hutchinson", "hutch"}:
        estimator = _hutchinson_estimator
    elif tr_est in {"hutch++", "hutchpp"}:
        estimator = _hutch_pp_estimator
    elif tr_est == "xtrace":
        estimator = _xtrace_estimator
    elif tr_est in {"xnystrace", "xnystrom"}:
        estimator = _xnystrace_estimator
    else:
        raise ValueError(f"{tr_est} not valid estimator (e.g., 'hutchinson', 'hutch++', 'xtrace', 'xnystrace')")

    return estimator


def _hutchinson_estimator(GRM: LinearOperator, k: int, sampler: _Sampler) -> tuple[float, float, dict]:
    n, _ = GRM.shape
    samples = sampler(n, k)

    projected_grm = GRM.matmat(samples)

    # compute E[x' K x]
    trace_grm = np.sum(projected_grm * samples) / k

    # compute E[x' K' K x]
    trace_grm_sq = np.sum(projected_grm**2) / k

    return trace_grm, trace_grm_sq, {}


def _hutch_pp_estimator(GRM: LinearOperator, k: int, sampler: _Sampler) -> tuple[float, float, dict]:
    """
    Hutch++ trace estimator, but generalized to estimate tr(A) and tr(A^2) in an efficient manner.

    This improves upon the variance in the stochastic estimate compared with Hutchinson by
    recognizing that tr(A) = tr(hat(A)) - tr(A - hat(A)), due to linearity of trace, where
    hat(A) is the rank-k approximation to A. We can perform two stoachastic trace estimates,
        1) tr(hat(A)) and 2) tr(A - hat(A))

    Note that tr(A - hat(A)) = tr((I - QQ') A) = tr((I - QQ')A(I - QQ')), where hat(A) = QQ' A is the
    randomized rank-k SVD approximation of A. Since (I - QQ') is a projection matrix, (I - QQ') = (I - QQ')(I - QQ').

    To estimate the trace of 2), we define G := (I - QQ')X, where X is an independent set of rvs and compute
        tr(G' A G).

    Note that to estimate the tr(AA) we can make a change of basis from A to AA by computing a new Q from QR(AQ) as
    well as G = (I - QQ'), followed by,
        1) tr(Q A A Q) = ||A Q||_F^2 = sum(AQ ** 2) and similarly,
        2) tr(G A A G) = ||A G||_F^2 = sum(AG ** 2).
    """
    n, _ = GRM.shape
    m = k // 3

    samples = sampler(n, 2 * m)
    X1 = samples[:, :m]
    X2 = samples[:, m:]

    Y = GRM.matmat(X1)

    # compute Q, _ = QR(Y) (orthogonal matrix)
    Q, _ = np.linalg.qr(Y)

    # compute G = X2 - Q @ (Q.T @ X2)
    G = X2 - Q @ (Q.T @ X2)

    AQ = GRM.matmat(Q)
    AG = GRM.matmat(G)
    # estimate trace = tr(Q.T @ A @ Q) + tr(G.T @ A @ G) / m
    trace_grm = np.sum(AQ * Q) + np.sum(AG * G) / m

    # we can't reuse the same basis due to scaling diff in eigenvalues between A and AA
    # but we can compute new basis cheaply from AQ
    Q, _ = np.linalg.qr(AQ)
    AQ = GRM.matmat(Q)

    # update G = X2 - Q @ (Q.T @ X2)
    G = X2 - Q @ (Q.T @ X2)
    AG = GRM.matmat(G)
    # estimate trace = tr(Q.T @ A @ A @ Q) + tr(G.T @ A @ A @ G) / m
    trace_grm_sq = np.sum(AQ**2) + np.sum(AG**2) / m

    return trace_grm, trace_grm_sq, {}


def _xtrace_estimator(
<<<<<<< HEAD
    GRM: LinearOperator, k: int, sampler: _Sampler, estimate_diag: bool = False
=======
    GRM: LinearOperator,
    k: int,
    sampler: _Sampler,
    estimate_diag: bool = False,
>>>>>>> 6f57c1d2
) -> tuple[float, float, dict]:
    # WIP
    raise NotImplementedError("xtrace estimator is not yet implemented")
    n, _ = GRM.shape
    m = k // 2

    samples = sampler(n, m)

    Y = GRM.matmat(samples)

    # compute Q, _ = QR(Y) (orthogonal matrix)
    Q, R = np.linalg.qr(Y)

    # solve and rescale
    S = np.linalg.inv(R).T
    S = S / np.linalg.norm(S, axis=0)

    # working variables
    Z = GRM.matmat(Q)
    H = Q.T @ Z
    W = Q.T @ samples
    T = Z.T @ samples
    HW = H @ W

    SW_d = np.sum(S * W, axis=0)
    TW_d = np.sum(T * W, axis=0)
    SHS_d = np.sum(S * (H @ S), axis=0)
    WHW_d = np.sum(W * HW, axis=0)

    term1 = SW_d * np.sum((T - H.T @ W) * S, axis=0)
    term2 = (np.abs(SW_d) ** 2) * SHS_d
    term3 = np.conjugate(SW_d) * np.sum(S * (R - HW), axis=0)

    estimates = np.full(m, np.trace(H)) - SHS_d + (WHW_d - TW_d + term1 + term2 + term3)  # * scale
    trace_grm = np.mean(estimates)
    trace_grm_sq = np.mean(estimates)  # TODO WRONG WRONG; just placeholder
    std_err = np.std(estimates) / np.sqrt(m)

    if estimate_diag:
        return estimates

    # TODO: WIP
    """
    G = samples - Q @ W
    AG = GRM.matmat(G)
    WPA = Y.T - W.T @ Z.T
    QS = Q @ S
    np.sum(AG * G, axis=0)
    """
    return trace_grm, trace_grm_sq, {"std.err": std_err}


def _xnystrace_estimator(GRM: LinearOperator, k: int, sampler: _Sampler) -> tuple[float, float, dict]:
    n, _ = GRM.shape
    m = k // 2

    samples = sampler(n, m)

    Y = GRM.matmat(samples)

    # shift for numerical issues
    nu = np.finfo(Y.dtype).eps * np.linalg.norm(Y, "fro") / np.sqrt(n)
    Y = Y + samples * nu
    Q, R = np.linalg.qr(Y)

    # compute and symmetrize H, then take cholesky factor
    H = samples.T @ Y
    L = np.linalg.cholesky(0.5 * (H + H.T))

    # Nystrom approx is Q @ B @ B' Q'
    B = sp.linalg.solve_triangular(L, R.T, lower=True)

    W = Q.T @ samples

    # invert L here, to simplify a few downstream calculations
    invL = sp.linalg.solve_triangular(L, np.eye(m), lower=True)

    # e_i ' inv(H) e_i
    denom = np.sum(invL**2, axis=1)

    # B' = R @ inv(L) => B' @ inv(L) = R @ inv(H)
    RinvH = B.T @ invL

    # X' @ Q @ R @ inv(H)
    WtRinvH = W.T @ RinvH

    # compute tr of leave-one-out low-rank nystrom approximation
    low_rank_est = np.sum(B**2) - np.sum(RinvH**2, axis=0) / denom

    # compute hutchinson tr estimator on the residuals between A and leave-one-out nsytrom approx
    # okay this took me a while to figure out, but in hindsight is ezpz. :D
    # residuals = diag[X'(A - hat(A)_i)X] = diag[X'(A - hat(A) + rank_one_term)X]
    #  = diag[X'(A - A X inv(H) X' A)X] + diag[X' rank_one_term X ]
    # Notice that the first diag term cancels out due to,
    #  = X' A X - X ' A X inv(H) X' A X = X' A X - X ' A X inv(X' A X) X' A X
    #  = X' A X - X' A X = 0
    # the remaining diag term can be computed as,
    # WtRinvH**2 == [X' Q R inv(H) e_i e_i' inv(H) R' Q' X for e_i in I] and rescaled
    resid_est = np.sum(WtRinvH**2, axis=0) / denom

    # combine low-rank nystrom trace estimate plus hutchinson on the nystrom residuals (and epsilon noise term)
    estimates = low_rank_est + resid_est - nu * n
    trace_est = np.mean(estimates)
    trace_std_err = np.std(estimates) / np.sqrt(k)

    # compute low-rank nystrom approx of A^2 re-using existing terms...
    # Recall Q' Q = I_m
    # AA<X> = A A X inv(X' A A X) X' A A = A Q R inv(R' Q' Q R) R' Q' A
    #  = A Q R inv(R' R) R' Q' A
    #  = A Q R inv(R) inv(R') R' Q' A = A Q Q' A
    # this simplifies the rank-one update too
    invRt = sp.linalg.solve_triangular(R.T, np.eye(m), lower=True)
    denom = np.sum(invRt**2, axis=1)

    Z = GRM.matmat(Q)
    Ztilde = Z @ invRt
    low_rank_sq_est = np.sum(Z**2) - np.sum(Ztilde**2, axis=0) / denom

    # A similar argument regarding the residuals can be made as above. Namely,
    # residuals = diag[X'(AA - hat(AA)_i)X] = diag[X'(AA - hat(AA) + rank_one_term)X]
    #  = diag[X'(AA - AA X inv(X' AA X) X' AA)X] + diag[X' rank_one_term X ]
    # Notice that the first diag term cancels out due to,
    #  = X'A AX - X'A AX inv(X' AA X) X'A AX = R'Q'QR - R'Q'Q R = R'R - R'R = 0
    # interestingly however, the final rank_one diag term reduces substantially to diag(invRt).
    # Recall AX = QR, rank_one_term = AQ inv(R) e_i e_i' inv(R) Q'A / e_i' inv(R) e_i, thus (ignoring normalizing term)
    # diag[X' rank_one_term X] = diag[X'AQ inv(R) e_i e_i' inv(R)Q'AX] = diag[R'Q'Qinv(R) e_i e_i' inv(R)Q'QR]
    #  = diag[R inv(R) e_i e_i' inv(R) R] = diag[e_i e_i] = I. Bringing back the normalizing term we have
    #  I / ||inv(R) e_i||^2 = 1 / denom
    resid_sq_est = 1.0 / denom
    sq_estimates = low_rank_sq_est + resid_sq_est - nu * n  # n-sq?
    sq_trace_est = np.mean(sq_estimates)
    sq_trace_std_err = np.std(sq_estimates) / np.sqrt(k)

    return trace_est, sq_trace_est, {"tr.std.err": trace_std_err, "sq.tr.std.err": sq_trace_std_err}<|MERGE_RESOLUTION|>--- conflicted
+++ resolved
@@ -41,10 +41,6 @@
     if not np.allclose(data.select(covar_cols[0]).collect().to_numpy(), 1.0):
         raise ValueError("First column of covar_cols should be '1'")
 
-<<<<<<< HEAD
-    heterozygosity = linarg.allele_frequencies * (1 - linarg.allele_frequencies)
-    heterozygosity[heterozygosity == 0] = 1
-=======
     left_op, right_op = get_inner_merge_operators(data.select("iid").collect().to_series(), genotypes.iids)
     phenotypes = data.select(pheno_cols).collect().to_numpy()
     covariates = data.select(covar_cols).collect().to_numpy()
@@ -57,7 +53,6 @@
         phenotypes,
         covariates,
     )
->>>>>>> 6f57c1d2
 
     sigmasq = (gtg_diag ** (1 + alpha)).flatten()
     op = genotypes.normalized
@@ -267,14 +262,10 @@
 
 
 def _xtrace_estimator(
-<<<<<<< HEAD
-    GRM: LinearOperator, k: int, sampler: _Sampler, estimate_diag: bool = False
-=======
     GRM: LinearOperator,
     k: int,
     sampler: _Sampler,
     estimate_diag: bool = False,
->>>>>>> 6f57c1d2
 ) -> tuple[float, float, dict]:
     # WIP
     raise NotImplementedError("xtrace estimator is not yet implemented")
