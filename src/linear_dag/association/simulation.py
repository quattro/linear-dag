--- conflicted
+++ resolved
@@ -1,16 +1,8 @@
-<<<<<<< HEAD
-from typing import Optional
-
-import numpy as np
-
-from numpy.random import Generator
-=======
 from typing import Optional, Union
 
 import numpy as np
 
 from numpy.random import BitGenerator, Generator, SeedSequence
->>>>>>> 6f57c1d2
 from scipy.sparse.linalg import LinearOperator
 
 
@@ -22,11 +14,7 @@
     return_genetic_component: bool = False,
     return_beta: bool = False,
     variant_effect_variance: Optional[np.ndarray] = None,
-<<<<<<< HEAD
-    seed: Optional[Generator] = None,
-=======
     seed: Optional[Union[int, SeedSequence, BitGenerator, Generator]] = None,
->>>>>>> 6f57c1d2
 ):
     """
     Simulates quantitative phenotypes
@@ -62,10 +50,7 @@
     multiplier = np.sqrt(heritability) / np.std(y_bar, axis=0)
     if np.any(np.isinf(multiplier)):
         raise ValueError("Divide by zero error occurred, perhaps because no causal variants were sampled.")
-<<<<<<< HEAD
-=======
 
->>>>>>> 6f57c1d2
     multiplier[np.isnan(multiplier)] = 0  # heritability == 0
     y_bar *= multiplier
     beta *= multiplier
