--- conflicted
+++ resolved
@@ -1,40 +1,19 @@
-import os
+import logging
 import time
 
-from multiprocessing import cpu_count, Pool, shared_memory
 from typing import Optional
 
-import h5py
 import numpy as np
 import polars as pl
-<<<<<<< HEAD
-=======
-import h5py
-from multiprocessing import Pool, shared_memory, cpu_count
-import os
-import time
-import logging
->>>>>>> 91d90435
 
 from scipy.sparse.linalg import LinearOperator
-from scipy.stats import chi2
-
-<<<<<<< HEAD
-from linear_dag.core.lineararg import LinearARG, list_blocks
-
-from ..core.operators import get_inner_merge_operators
-from .util import (
-    _get_genotype_variance_explained,
-    _impute_missing_with_mean,
-=======
-from linear_dag.core.lineararg import list_blocks, LinearARG
+
 from linear_dag.core.parallel_processing import ParallelOperator
 
 from ..core.operators import get_inner_merge_operators
 from .util import (
     get_genotype_variance_explained,
     impute_missing_with_mean,
->>>>>>> 91d90435
     residualize_phenotypes,
 )
 
@@ -82,25 +61,19 @@
         logger.info(f"Xty shape={Xty.shape}")
 
     # Operate in place on possibly large array
-    beta = Xty[:, :y_resid.shape[1]]
+    beta = Xty[:, : y_resid.shape[1]]
     beta /= num_nonmissing
 
     # Denominator, equal across traits despite different missingness
-    var_explained, allele_counts = get_genotype_variance_explained(Xty[:, y_resid.shape[1]:], covariates)
+    var_explained, allele_counts = get_genotype_variance_explained(Xty[:, y_resid.shape[1] :], covariates)
     denominator_hap = allele_counts - var_explained
-<<<<<<< HEAD
-    denominator_hap = np.maximum(denominator_hap, 1e-6) / (2 * genotypes.shape[0])  # assumes diploid
-    denominator_dip = denominator_hap
-    if num_carriers is not None:
-=======
     denominator_hap = np.maximum(denominator_hap, 1e-6) / (2 * right_op.shape[0])  # assumes diploid
 
     beta /= denominator_hap
-    
+
     # standard error (but not beta) depends on HWE
-    var_denominator = denominator_hap    
-    if num_carriers is not None: # else assume HWE
->>>>>>> 91d90435
+    var_denominator = denominator_hap
+    if num_carriers is not None:  # else assume HWE
         # assumes diploid
         num_homozygotes = (allele_counts - num_carriers.reshape(*allele_counts.shape)) // 2
         assert allele_counts.shape == num_homozygotes.shape
@@ -120,22 +93,6 @@
     logger: Optional[logging.Logger] = None,
 ) -> pl.LazyFrame:
     """
-<<<<<<< HEAD
-
-    def log_chisq_pval(z: np.ndarray) -> np.ndarray:
-        return -chi2(1).logsf(z**2) / np.log(10)
-
-    # Stack and downcast to float32 to reduce file size without logic changes
-    data = np.hstack((beta, se)).astype(np.float32)
-    names = [f"{name}_{suffix}" for suffix in ["BETA", "SE"] for name in pheno_cols]
-    if add_log10p:
-        data = np.hstack((data, log_chisq_pval(beta / se).astype(np.float32)))
-        names.append("LOG10P")
-    names_in_order = variant_info.collect_schema().names() + names
-
-    df = pl.LazyFrame(data, schema=names)
-    df = pl.concat([variant_info, df], how="horizontal").select(names_in_order)
-=======
     Format summary statistics into a LazyFrame in a memory-aware way:
     - store BETA and VAR_DENOMINATOR as columns
     - compute SE lazily from expressions
@@ -149,23 +106,21 @@
         + [pl.Series(f"{name}_BETA", beta[:, k].astype(np.float32)) for k, name in enumerate(pheno_cols)]
     )
     if logger:
-        logger.info(f"Finished creating LazyFrame")
-    
+        logger.info("Finished creating LazyFrame")
+
     # Add SE lazily; uses beta and var terms, no materialization
     exprs = []
     for k, name in enumerate(pheno_cols):
-        beta_name = f"{name}_BETA"
+        # beta_name = f"{name}_BETA"
         se_name = f"{name}_SE"
         exprs.append(
-            (pl.lit(float(var_numerator[k])) / pl.col("VAR_DENOMINATOR")).sqrt()
-            .cast(pl.Float32)
-            .alias(se_name)
+            (pl.lit(float(var_numerator[k])) / pl.col("VAR_DENOMINATOR")).sqrt().cast(pl.Float32).alias(se_name)
         )
     if logger:
-        logger.info(f"Finished adding SE")
+        logger.info("Finished adding SE")
     df = df.with_columns(exprs)
     if logger:
-        logger.info(f"Finished adding SE")
+        logger.info("Finished adding SE")
 
     # Order columns grouped by phenotype (variant_info first). Do not include LOG10P by default.
     names_in_order = variant_info.collect_schema().names()
@@ -173,11 +128,10 @@
         names_in_order.append(f"{name}_BETA")
         names_in_order.append(f"{name}_SE")
     if logger:
-        logger.info(f"Finished ordering columns")
+        logger.info("Finished ordering columns")
     df = df.select(names_in_order)
     if logger:
-        logger.info(f"Finished ordering columns")
->>>>>>> 91d90435
+        logger.info("Finished ordering columns")
     return df
 
 
@@ -198,9 +152,7 @@
     Returns a LazyFrame of per-variant summary statistics.
     """
     if logger:
-        logger.info(
-            f"run_gwas: assume_hwe={assume_hwe}; n_pheno={len(pheno_cols)} n_covar={len(covar_cols)}"
-        )
+        logger.info(f"run_gwas: assume_hwe={assume_hwe}; n_pheno={len(pheno_cols)} n_covar={len(covar_cols)}")
     if not assume_hwe and not hasattr(genotypes, "n_individuals"):
         raise ValueError("If assume_hwe is False, genotypes must be a linear ARG with individual nodes.")
 
@@ -259,226 +211,16 @@
     variant_info = variant_info.with_columns(
         pl.Series("A1FREQ", allele_counts.ravel() / genotypes.shape[0]).cast(pl.Float32),
     )
-<<<<<<< HEAD
-
-    return _format_sumstats(beta, se, variant_info, pheno_cols, add_log10p=False)
-
-
-def run_gwas_parallel(
-    hdf5_file: str,
-    data: pl.LazyFrame,
-    pheno_cols: list[str],
-    covar_cols: list[str],
-    output_prefix: str,
-    assume_hwe: bool = True,
-    num_workers: int | None = None,
-    verbose: bool = False,
-):
-    """
-    Prepare merged/residualized inputs for parallel GWAS workers.
-
-    - Loads iids from HDF5 and joins to subset rows and add 'arg_idx'.
-    - Extracts phenotype/covariate matrices to NumPy.
-    - Zeros missing phenotypes and residualizes on covariates.
-
-    Returns:
-        (merged_data: pl.LazyFrame, covariates: np.ndarray, y_resid: np.ndarray,
-         is_missing: np.ndarray, num_nonmissing: np.ndarray)
-    """
-    t0 = time.perf_counter()
-    # Load iids from HDF5
-    with h5py.File(hdf5_file, "r") as h5f:
-        if not assume_hwe:
-            has_individuals = any(
-                isinstance(h5f[k], h5py.Group) and ("n_individuals" in h5f[k].attrs) for k in h5f.keys()
+    if num_carriers is not None:
+        variant_info = variant_info.with_columns(
+            pl.Series("A1_CARRIER_FREQ", num_carriers.astype(np.float32).ravel() * 2 / genotypes.shape[0]).cast(
+                pl.Float32
             )
-            if not has_individuals:
-                raise ValueError("If assume_hwe is False, the HDF5 must include individual nodes (n_individuals).")
-        iids = h5f["iids"][:].astype(str)
-
-    # Get rows that are present in the genotype data
-    iid_df = pl.LazyFrame({"iid": pl.Series(iids).unique(maintain_order=True)})
-    merged = data.with_columns(pl.col("iid").cast(pl.Utf8)).join(iid_df, on="iid", how="inner", maintain_order="right")
-
-    phenotypes = merged.select(pheno_cols).collect().to_numpy().copy()
-    covariates = merged.select(covar_cols).collect().to_numpy()
-    iids = merged.select("iid").collect().to_numpy().astype(str)
-
-    is_missing = np.isnan(phenotypes)
-    num_nonmissing = 2 * np.sum(~is_missing, axis=0)  # assumes diploid
-    phenotypes.ravel()[is_missing.ravel()] = 0
-    covariates = _impute_missing_with_mean(covariates)
-    phenotypes = residualize_phenotypes(phenotypes, covariates, is_missing)
-
-    # Shared memory setup for phenotypes (n x p), covariates (n x c), iids (n x 1)
-    ph_shape, ph_dtype = phenotypes.shape, phenotypes.dtype
-    cv_shape, cv_dtype = covariates.shape, covariates.dtype
-    iids_shape, iids_dtype = iids.shape, iids.dtype
-
-    shm_ph = shared_memory.SharedMemory(create=True, size=phenotypes.nbytes)
-    shm_cv = shared_memory.SharedMemory(create=True, size=covariates.nbytes)
-    shm_iids = shared_memory.SharedMemory(create=True, size=iids.nbytes)
-
-    ph_view = np.ndarray(ph_shape, dtype=ph_dtype, buffer=shm_ph.buf)
-    cv_view = np.ndarray(cv_shape, dtype=cv_dtype, buffer=shm_cv.buf)
-    iids_view = np.ndarray(iids_shape, dtype=iids_dtype, buffer=shm_iids.buf)
-    ph_view[:] = phenotypes
-    cv_view[:] = covariates
-    iids_view[:] = iids
-
-    # Descriptors to pass to workers (name, shape, dtype.str)
-    ph_desc = (shm_ph.name, ph_shape, ph_dtype.str)
-    cv_desc = (shm_cv.name, cv_shape, cv_dtype.str)
-    iids_desc = (shm_iids.name, iids_shape, iids_dtype.str)
-
-    blocks = list_blocks(hdf5_file)["block_name"].to_list()
-
-    if num_workers is None:
-        num_workers = cpu_count()
-
-    # Worker pool invocation with ensured SHM cleanup
-    prep_sec = time.perf_counter() - t0
-    if verbose:
-        print(
-            f"run_gwas_parallel: blocks={len(blocks)} workers={num_workers} "
-            f"prep={prep_sec:.3f}s shapes ph={ph_shape} cv={cv_shape}"
         )
-    try:
-        with Pool(processes=num_workers) as p:
-            worker_times = p.starmap(
-                _gwas_worker,
-                [
-                    (
-                        ph_desc,
-                        cv_desc,
-                        iids_desc,
-                        pheno_cols,
-                        num_nonmissing,
-                        hdf5_file,
-                        block,
-                        output_prefix,
-                        assume_hwe,
-                    )
-                    for block in blocks
-                ],
-            )
-            if verbose:
-                # Sum timing categories across workers and print a compact summary
-                keys = ["read", "merge_yc", "geno", "carriers", "stats", "format", "collect", "write"]
-                totals = {k: 0.0 for k in keys}
-                for w in worker_times:
-                    for k in keys:
-                        totals[k] += w.get(k, 0.0)
-                print("timings(sum): " + " ".join([f"{k}={totals[k]:.3f}s" for k in keys]))
-    finally:
-        # Clean up shared memory
-        ph_view = cv_view = iids_view = None
-        shm_ph.close()
-        shm_ph.unlink()
-        shm_cv.close()
-        shm_cv.unlink()
-        shm_iids.close()
-        shm_iids.unlink()
-
-
-def _gwas_worker(
-    ph_desc: tuple[str, tuple[int, ...], str],
-    cv_desc: tuple[str, tuple[int, ...], str],
-    iids_desc: tuple[str, tuple[int, ...], str],
-    pheno_cols: list[str],
-    num_nonmissing: np.ndarray,
-    hdf5_file: str,
-    block_name: str,
-    output_prefix: str,
-    assume_hwe: bool,
-):
-    """Attach to SHM arrays and compute per-worker outputs.
-    Returns a dict of runtimes for profiling (no prints here).
-    """
-    ph_name, ph_shape, ph_dtype_str = ph_desc
-    cv_name, cv_shape, cv_dtype_str = cv_desc
-    iids_name, iids_shape, iids_dtype_str = iids_desc
-
-    shm_ph = shared_memory.SharedMemory(name=ph_name)
-    shm_cv = shared_memory.SharedMemory(name=cv_name)
-    shm_iids = shared_memory.SharedMemory(name=iids_name)
-    try:
-        t0 = time.perf_counter()
-        phenotypes = np.ndarray(ph_shape, dtype=np.dtype(ph_dtype_str), buffer=shm_ph.buf)
-        covariates = np.ndarray(cv_shape, dtype=np.dtype(cv_dtype_str), buffer=shm_cv.buf)
-        iids = np.ndarray(iids_shape, dtype=np.dtype(iids_dtype_str), buffer=shm_iids.buf)
-
-        # Load genotypes for this block (with variant metadata)
-        linarg = LinearARG.read(hdf5_file, block=block_name, load_metadata=True)
-        t_read = time.perf_counter()
-
-        # Merge arrays to shared sample space (iids are in genotype order from run_gwas_parallel)
-        left_op, right_op = get_inner_merge_operators(pl.Series(iids.ravel().astype(str)), linarg.iids)
-        if left_op.shape[1] == 0:
-            raise ValueError("Merge failed between genotype and phenotype data in worker")
-
-        # Merge y/covariates to shared space
-        phenotypes_m = left_op.T @ phenotypes
-        covariates_m = left_op.T @ covariates
-        t_merge_yc = time.perf_counter()
-
-        # Merge genotypes to shared space
-        genotypes_m = right_op @ linarg
-        t_merge_g = time.perf_counter()
-
-        if assume_hwe:
-            num_carriers = None
-        else:
-            flat_iids = iids.ravel().astype(str)
-            individuals_to_include = np.where(np.isin(linarg.iids[::2], flat_iids))[0]  # assumes diploid
-            num_carriers = linarg.number_of_carriers(individuals_to_include)
-        t_car = time.perf_counter()
-
-        beta, se, allele_counts = get_gwas_beta_se(
-            genotypes_m,
-            phenotypes_m,
-            covariates_m,
-            num_nonmissing=num_nonmissing,
-            num_carriers=num_carriers,
-        )
-        t_stats = time.perf_counter()
-
-        # Variant info and phenotype names
-        variant_info = linarg.variants if linarg.variants is not None else pl.LazyFrame()
-        variant_info = variant_info.with_columns(
-            pl.Series("A1FREQ", allele_counts.ravel() / genotypes_m.shape[0]).cast(pl.Float32)
-        )
-
-        # Format and write per-block Parquet
-        lf = _format_sumstats(beta, se, variant_info, pheno_cols, add_log10p=False)
-        t_fmt = time.perf_counter()
-        out_path = os.path.join(output_prefix, f"{block_name}.parquet")
-        df = lf.collect()
-        t_collect = time.perf_counter()
-        df.write_parquet(out_path, compression="uncompressed")
-        t_write = time.perf_counter()
-        return {
-            "read": t_read - t0,
-            "merge_yc": t_merge_yc - t_read,
-            "geno": t_merge_g - t_merge_yc,
-            "carriers": t_car - t_merge_g,
-            "stats": t_stats - t_car,
-            "format": t_fmt - t_stats,
-            "collect": t_collect - t_fmt,
-            "write": t_write - t_collect,
-        }
-    finally:
-        shm_ph.close()
-        shm_cv.close()
-        shm_iids.close()
-=======
-    if num_carriers is not None:
-        variant_info = variant_info.with_columns(pl.Series("A1_CARRIER_FREQ", num_carriers.astype(np.float32).ravel() * 2 / genotypes.shape[0]).cast(pl.Float32))
     if logger:
         logger.info(f"variant_info columns={len(variant_info.collect_schema().names())} pheno_cols={len(pheno_cols)}")
 
     result = _format_sumstats(beta, var_numerator, var_denominator, variant_info, pheno_cols)
     if logger:
-        logger.info(f"Finished formatting GWAS results")
-    return result
->>>>>>> 91d90435
+        logger.info("Finished formatting GWAS results")
+    return result