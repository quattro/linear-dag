--- conflicted
+++ resolved
@@ -134,26 +134,23 @@
 
 @dataclass
 class LinearARG(LinearOperator):
-<<<<<<< HEAD
+    A: csc_matrix
+    sample_indices: npt.NDArray[np.int32]
+    variants: VariantInfo
+    nonunique_indices: Optional[npt.NDArray[np.int32]] = None
+
+    @property
+    def variant_indices(self) -> npt.NDArray[np.int32]:
+        return self.variants.indices
+
+    @property
+    def flip(self):
+        return self.variants.is_flipped
     A: csr_matrix
     flip: npt.NDArray[np.bool_]
     variant_indices: npt.NDArray[np.uint]
     sample_indices: npt.NDArray[np.uint]
     variants: VariantInfo = None
-=======
-    A: csc_matrix
-    sample_indices: npt.NDArray[np.int32]
-    variants: VariantInfo
-    nonunique_indices: Optional[npt.NDArray[np.int32]] = None
-
-    @property
-    def variant_indices(self) -> npt.NDArray[np.int32]:
-        return self.variants.indices
-
-    @property
-    def flip(self):
-        return self.variants.is_flipped
->>>>>>> c97d208f
 
     @staticmethod
     def from_genotypes(
@@ -429,15 +426,12 @@
             variant_indices = f['variant_indices'][:]
             flip = f['flip'][:]
 
-<<<<<<< HEAD
-        # Construct the final object and return!
-        return LinearARG(A, flip, variant_indices, sample_indices, v_info)
-=======
         A = csc_matrix(A)
         
         return LinearARG(A, sample_indices, v_info)
         # return LinearARG(A, s_info.indices, v_info)
->>>>>>> c97d208f
+        # Construct the final object and return!
+        return LinearARG(A, flip, variant_indices, sample_indices, v_info)
 
     def make_triangular(self) -> "LinearARG":
         order = np.asarray(topological_sort(self.A))
@@ -452,9 +446,6 @@
         # v_info = self.variants[v_idx]
         # return LinearARG(A, s_idx, v_info)
 
-<<<<<<< HEAD
-        return LinearARG(A, self.flip, v_idx, s_idx, self.variants)
-=======
         return LinearARG(A, s_idx, VariantInfo(v_info))
 
     def calculate_nonunique_indices(self) -> None:
@@ -475,4 +466,4 @@
             return None
         return np.max(self.nonunique_indices) + 1
             
->>>>>>> c97d208f
+        return LinearARG(A, self.flip, v_idx, s_idx, self.variants)