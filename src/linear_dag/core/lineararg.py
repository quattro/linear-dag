# lineararg.py
import os
import time

from dataclasses import dataclass
from functools import cached_property
from os import PathLike
from typing import Optional, Union

import h5py

# import bed_reader as br
import numpy as np
import numpy.typing as npt
import polars as pl

from scipy.sparse import csc_matrix, csr_matrix, diags, eye
from scipy.sparse.linalg import aslinearoperator, LinearOperator, spsolve_triangular

from linear_dag.core.solve import get_nonunique_indices_csc
from linear_dag.genotype import read_vcf

from .data_structures import DiGraph
from .linear_arg_inference import linear_arg_from_genotypes
from .one_summed_cy import linearize_brick_graph
from .solve import (
    add_at,
    spsolve_backward_triangular,
    spsolve_backward_triangular_matmat,
    spsolve_forward_triangular,
    spsolve_forward_triangular_matmat,
    topological_sort,
)


@dataclass
class LinearARG(LinearOperator):
    A: csc_matrix  # samples must be in descending order starting from the final row/col
    variant_indices: npt.NDArray[np.int32]
    flip: npt.NDArray[np.bool_]
    n_samples: np.int32
    n_individuals: Optional[np.int32] = None
    variants: Optional[pl.LazyFrame] = None
    iids: Optional[pl.Series] = None
    nonunique_indices: Optional[npt.NDArray[np.int32]] = None
    sex: Optional[npt.NDArray[np.int32]] = None  # determines how individual_indices are handled

    @property
    def individual_indices(self):
        if self.n_individuals is None:
            raise ValueError("The linear ARG does not have individual nodes. Try running add_individual_nodes first.")
        return np.arange(self.A.shape[0] - self.n_individuals, self.A.shape[0], dtype=np.int32)

    @property
    def sample_indices(self):
        if self.n_individuals is None:
            return np.arange(self.A.shape[0] - 1, self.A.shape[0] - self.n_samples - 1, -1, dtype=np.int32)
        else:
            return np.arange(
                self.A.shape[0] - self.n_individuals - 1,
                self.A.shape[0] - self.n_individuals - self.n_samples - 1,
                -1,
                dtype=np.int32,
            )

    @staticmethod
    def from_genotypes(
        genotypes: csc_matrix,
        flip: npt.NDArray[np.bool_],
        variant_info: pl.DataFrame = None,
        iids: Optional[list] = None,
        find_recombinations: bool = True,
        sex: Optional[npt.NDArray[np.int32]] = None,
        verbosity: int = 0,
    ):
        """
        Infers a linear ARG from a genotype matrix.
        :param genotypes: CSC matrix of 0-1 valued, phased genotypes; rows = samples, cols = variants
        ref and alt alleles flipped
        :param variant_info: polars dataframe containing required variant information, or none
        :param iids: Optional list of individual IDs corresponding to genotype rows.
        :param find_recombinations: whether to condense the graph by inferring recombination nodes
        :param make_triangular: whether to re-order rows and columns such that the adjacency matrix is triangular
        :return: linear ARG instance
        """
        A, flip, variants_idx, samples_idx, variant_info = linear_arg_from_genotypes(
            genotypes, flip, variant_info, find_recombinations, verbosity
        )
        A_filt, variants_idx_reindexed, samples_idx_reindexed = remove_degree_zero_nodes(A, variants_idx, samples_idx)
        A_tri, variants_idx_tri = make_triangular(A_filt, variants_idx_reindexed, samples_idx_reindexed)
        linarg = LinearARG(
            A_tri,
            variants_idx_tri,
            flip,
            len(samples_idx),
            None,
            variant_info.lazy(),
            iids=pl.Series(iids).cast(pl.String),
        )
        linarg.calculate_nonunique_indices()
        return linarg

    @staticmethod
    def from_vcf(
        path: Union[str, PathLike],
        phased: bool = True,
        region: Optional[str] = None,
        include_samples: Optional[list] = None,
        flip_minor_alleles: bool = False,
        return_genotypes: bool = False,
        verbosity: int = 0,
        maf_filter: float = None,
        snps_only: bool = False,
    ) -> Union[tuple, "LinearARG"]:
        genotypes, flip, v_info, iids = read_vcf(
            path, phased, region, flip_minor_alleles, maf_filter=maf_filter, remove_indels=snps_only
        )
        if genotypes is None:
            raise ValueError("No valid variants found in VCF")

        if phased:
            iids = [id_ for id_ in iids for _ in range(2)]

        if include_samples:
            genotypes = genotypes[include_samples, :]
            iids = [iids[i] for i in include_samples]

        result = LinearARG.from_genotypes(genotypes, flip, v_info, iids=iids, verbosity=verbosity)

        return (result, genotypes) if return_genotypes else result

    @property
    def shape(self):
        n = len(self.sample_indices)
        m = len(self.variant_indices)
        return n, m

    @property
    def nnz(self):
        return self.A.nnz

    @property
    def ndim(self):
        return 2

    @property
    def dtype(self):
        return self.A.dtype

    @property
    def mean_centered(self):
        """
        Returns a linear operator representing the mean-centered genotype matrix
        """
        mean = aslinearoperator(np.ones((self.shape[0], 1), dtype=np.float32)) @ aslinearoperator(
            self.allele_frequencies
        )
        return self - mean

    @property
    def normalized(self):
        """
        Returns a linear operator representing the normalized genotype matrix
        whose columns have mean zero and variance one
        """
        pq = self.allele_frequencies * (1 - self.allele_frequencies)
        pq[pq == 0] = 1
        return self.mean_centered @ aslinearoperator(diags(pq**-0.5))

    @cached_property
    def allele_frequencies(self):
        return (np.ones(self.shape[0], dtype=np.int32) @ self) / self.shape[0]

    def number_of_carriers(self, individuals_to_include=None):
        if self.n_individuals is None:
            raise ValueError("The linear ARG does not have individual nodes. Try running add_individual_nodes first.")
        v = np.zeros(self.A.shape[0], dtype=np.float64)
        if individuals_to_include is None:
            v[self.individual_indices] = np.ones(self.n_individuals)
        else:
            v[self.individual_indices[individuals_to_include]] = np.ones(len(individuals_to_include))
        spsolve_backward_triangular(self.A, v)
        v = v[self.variant_indices]
        if np.any(self.flip):
            if individuals_to_include is None:
                v[self.flip] = self.n_individuals - v[self.flip]
            else:
                v[self.flip] = len(individuals_to_include) - v[self.flip]
        return v.astype(np.int64)

    def remove_samples(self, iids_to_remove: npt.ArrayLike):
        sample_mask = np.isin(self.iids, iids_to_remove)
        sample_indices_to_remove = np.where(sample_mask)[0]
        iids_to_keep = np.array(self.iids)[~sample_mask]

        individual_mask = np.isin(list(dict.fromkeys(self.iids)), iids_to_remove)  # deduplicate but keep order
        individual_indices_to_remove = np.where(individual_mask)[0]

        if self.n_individuals is not None:
            nodes_to_remove = np.concatenate(
                [self.sample_indices[sample_indices_to_remove], self.individual_indices[individual_indices_to_remove]]
            )
        else:
            nodes_to_remove = self.sample_indices[sample_indices_to_remove]

        A = self.A
        nodes_to_keep = np.setdiff1d(np.arange(A.shape[0]), nodes_to_remove)
        A = A.tocsr()
        A = A[nodes_to_keep, :].tocsc()  # efficient row slice, then convert back to CSC
        A = A[:, nodes_to_keep]

        linarg_samples_removed = LinearARG(A, self.variant_indices, self.flip, len(iids_to_keep))
        linarg_samples_removed.iids = pl.Series(iids_to_keep).cast(pl.Int64)

        if self.n_individuals is not None:
            linarg_samples_removed.n_individuals = self.n_individuals - len(iids_to_remove)
        if self.variants is not None:
            linarg_samples_removed.variants = self.variants
        if self.sex is not None:
            linarg_samples_removed.sex = self.sex[~individual_mask]
        return linarg_samples_removed

    def __str__(self):
        return f"A: shape {self.A.shape}, nonzeros {self.A.nnz}"

    def _matmat_scipy(self, other: npt.ArrayLike) -> npt.NDArray[np.number]:
        if other.ndim == 1:
            other = other.reshape(-1, 1)
        if other.shape[0] != self.shape[1]:
            raise ValueError(
                f"Incorrect dimensions for matrix multiplication. Inputs had size {self.shape} and {other.shape}."
            )

        v = np.zeros((self.A.shape[0], other.shape[1]), dtype=other.dtype)
        temp = (other.T * (-1) ** self.flip).T
        np.add.at(v, self.variant_indices, temp)
        x = spsolve_triangular(eye(self.A.shape[0]) - self.A, v)
        return x[self.sample_indices] + np.sum(other[self.flip], axis=0)

    def _matmat(self, other: npt.ArrayLike) -> npt.NDArray[np.number]:
        if other.ndim == 1:
            other = other.reshape(-1, 1)
        if other.shape[0] != self.shape[1]:
            raise ValueError(
                f"Incorrect dimensions for matrix multiplication. Inputs had size {self.shape} and {other.shape}."
            )

        self.calculate_nonunique_indices()
        v = np.zeros((other.shape[1], self.num_nonunique_indices), dtype=other.dtype, order="F")

        if any(self.flip):
            temp = (other.T * (-1) ** self.flip.reshape(1, -1)).astype(other.dtype)
        else:
            temp = other.T

        variant_nonunique_indices = self.nonunique_indices[self.variant_indices]
        add_at(v, variant_nonunique_indices, temp)
        spsolve_forward_triangular_matmat(self.A, v, self.nonunique_indices, int(self.sample_indices[-1]))
        sample_nonunique_indices = self.nonunique_indices[self.sample_indices]
        return v[:, sample_nonunique_indices].T + np.sum(other[self.flip], axis=0)

    def _rmatmat(self, other: npt.ArrayLike) -> npt.NDArray[np.number]:
        if other.ndim == 1:
            other = other.reshape(1, -1)
        if other.shape[0] != self.shape[0]:
            raise ValueError(
                f"Incorrect dimensions for matrix multiplication. Inputs had size {other.shape} and {self.shape}."
            )

        self.calculate_nonunique_indices()
        v = np.zeros((other.shape[1], self.num_nonunique_indices), dtype=other.dtype, order="F")
        sample_nonunique_indices = self.nonunique_indices[self.sample_indices]
        v[:, sample_nonunique_indices] = other.T
        spsolve_backward_triangular_matmat(self.A, v, self.nonunique_indices, int(self.sample_indices[-1]))
        variant_nonunique_indices = self.nonunique_indices[self.variant_indices]
        v = v[:, variant_nonunique_indices]
        if np.any(self.flip):
            v[:, self.flip] = np.sum(other, axis=0)[:, np.newaxis] - v[:, self.flip]
        return v.T

    def _rmatmat_scipy(self, other: npt.ArrayLike) -> npt.NDArray[np.number]:
        if other.ndim == 1:
            other = other.reshape(1, -1)
        if other.shape[1] != self.shape[0]:
            raise ValueError(
                f"Incorrect dimensions for matrix multiplication. Inputs had size {other.shape} and {self.shape}."
            )
        v = np.zeros((other.shape[0], self.A.shape[1]), dtype=other.dtype)
        v[:, self.sample_indices] = other

        x = spsolve_triangular(eye(self.A.shape[1]) - self.A.T, v.T, lower=False)

        x = x[self.variant_indices]
        if np.any(self.flip):
            raise NotImplementedError("_rmatmat_scipy not implemented for flipped variants")
            # x[self.flip] = np.sum(other, axis=0) - x[self.flip]  # TODO
        return x

    def _matvec(self, other: npt.ArrayLike) -> npt.NDArray[np.number]:
        if other.shape != (self.shape[1],) and other.shape != (self.shape[1], 1):
            raise ValueError(
                (
                    "Incorrect dimensions for matrix-vector multiplication.",
                    f" Inputs had size {self.shape} and {other.shape}.",
                )
            )

        v = np.zeros(self.A.shape[0], dtype=np.float64)
        temp = other.ravel().astype(np.float64) * ((-1) ** self.flip.ravel())
        np.add.at(v, self.variant_indices, temp)  # handles duplicate variant indices
        spsolve_forward_triangular(self.A, v)
        result = np.asarray(v[self.sample_indices]) + np.sum(other[self.flip])
        return result if other.ndim == 1 else result.reshape(-1, 1)

    def _rmatvec(self, other: npt.ArrayLike, individual=False) -> npt.NDArray[np.number]:
        if other.shape != (self.shape[0],) and other.shape != (self.shape[0], 1):
            raise ValueError(
                (
                    "Incorrect dimensions for vector-matrix multiplication.",
                    f" Inputs had size {other.shape} and {self.shape}.",
                )
            )
        v = np.zeros(self.A.shape[0], dtype=np.float64)
        v[self.sample_indices] = other.ravel().astype(np.float64)
        spsolve_backward_triangular(self.A, v)
        v = v[self.variant_indices]
        if np.any(self.flip):
            v[self.flip] = np.sum(other) - v[self.flip]
        return v if other.ndim == 1 else v.reshape(-1, 1)

    def copy(self) -> "LinearARG":
        # return LinearARG(self.A.copy(), self.sample_indices.copy(), self.variants.copy())
        pass

    def write(
        self, h5_fname: Union[str, PathLike], block_info: Optional[dict] = None, compression_option: str = "gzip"
    ):
        """Writes LinearARG to disk.
        :param h5_fname: The base path and prefix used for output files.
        :param block_info: Optional dictionary containing:
            - 'chrom': Chromosome number
            - 'start': Start position
            - 'end': End position
        :param compression_option: Compression option for writing.
        :return: None
        """

        fname = h5_fname if str(h5_fname).endswith(".h5") else str(h5_fname) + ".h5"
        if os.path.exists(fname) and not block_info:
            raise FileExistsError(
                f"The file '{fname}' already exists."
                "To append a new linear ARG to an existing file, specify `block_info`."
            )
        with h5py.File(fname, "a") as f:
            if block_info:
                block_name = f"{block_info['chrom']}_{block_info['start']}_{block_info['end']}"
                destination = f.create_group(block_name)
                destination.attrs["chrom"] = block_info["chrom"]
                destination.attrs["start"] = block_info["start"]
                destination.attrs["end"] = block_info["end"]
            else:
                destination = f

            destination.attrs["n"] = self.A.shape[0]
            destination.attrs["n_samples"] = self.n_samples
            destination.attrs["n_variants"] = self.shape[1]
            destination.attrs["n_entries"] = self.nnz

            destination.create_dataset("indptr", data=self.A.indptr, compression=compression_option, shuffle=True)
            destination.create_dataset("indices", data=self.A.indices, compression=compression_option, shuffle=True)
            destination.create_dataset("data", data=self.A.data, compression=compression_option, shuffle=True)
            destination.create_dataset(
                "variant_indices", data=self.variant_indices, compression=compression_option, shuffle=True
            )
            destination.create_dataset("flip", data=self.flip, compression=compression_option, shuffle=True)

            if self.nonunique_indices is not None:
                destination.create_dataset(
                    "nonunique_indices", data=self.nonunique_indices, compression=compression_option, shuffle=True
                )
            if self.iids is not None and "iids" not in f.keys():
                str_iids = np.array(self.iids, dtype="S")
                f.create_dataset("iids", data=str_iids, compression=compression_option, shuffle=True)
            if self.n_individuals is not None:
                destination.attrs["n_individuals"] = self.n_individuals
            if self.variants is not None:
                for field in ["CHROM", "POS", "ID", "REF", "ALT"]:
                    variant_info = self.variants.collect()
                    if field == "POS":
                        destination.create_dataset(
                            field,
                            data=np.array(variant_info[field]).astype(int),
                            compression=compression_option,
                            shuffle=True,
                        )
                    else:
                        destination.create_dataset(
                            field,
                            data=np.array(variant_info[field]).astype("S"),
                            compression=compression_option,
                            shuffle=True,
                        )
        return

    @staticmethod
    def read_variant_info(
        h5_fname: Union[str, PathLike],
        block: Optional[str] = None,
    ) -> pl.LazyFrame:
        """Reads variant info from provided HDF5 file.

        :param h5_fname: The base path and prefix of the PLINK files.
        :return: A DataFrame containing variant info.
        """
        fname = h5_fname if str(h5_fname).endswith(".h5") else str(h5_fname) + ".h5"
        with h5py.File(fname, "r") as file:
            f = file[block] if block else file
            v_dict = {field: f[field][:].astype(str) for field in ["CHROM", "POS", "ID", "REF", "ALT"]}
            v_info = (
                pl.LazyFrame(v_dict, schema=[("CHROM", pl.String), ("POS", pl.Int32), ("ID", pl.String), ("REF", pl.String), ("ALT", pl.String)])
            )
        return v_info
    
    @staticmethod
    def read(
        h5_fname: Union[str, PathLike],
        block: Optional[str] = None,
        load_metadata: bool = False,
    ) -> "LinearARG":
        """Reads LinearARG data from provided PLINK2 formatted files.

        :param h5_fname: The base path and prefix of the PLINK files.
        :return: A LinearARG object.
        """
        fname = h5_fname if str(h5_fname).endswith(".h5") else str(h5_fname) + ".h5"
        with h5py.File(fname, "r") as file:
            iids = pl.Series(file["iids"][:].astype(str))
            f = file[block] if block else file
            A = csc_matrix((f["data"][:], f["indices"][:], f["indptr"][:]), shape=(f.attrs["n"], f.attrs["n"]))
            variant_indices = f["variant_indices"][:]
            flip = f["flip"][:]
            n_samples = f.attrs["n_samples"]
            n_individuals = f.attrs.get("n_individuals", None)
            nonunique_indices = f["nonunique_indices"][:] if "nonunique_indices" in f else None

            if load_metadata:
<<<<<<< HEAD
                v_dict = {field: f[field][:].astype(str) for field in ["CHROM", "POS", "ID", "REF", "ALT"]}
                v_info = pl.LazyFrame(
                    v_dict,
                    schema=[
                        ("CHROM", pl.String),
                        ("POS", pl.Int32),
                        ("ID", pl.String),
                        ("REF", pl.String),
                        ("ALT", pl.String),
                    ],
                )
=======
                v_info = LinearARG.read_variant_info(h5_fname, block).collect()
>>>>>>> 91d90435
            else:
                v_info = None

        return LinearARG(A, variant_indices, flip, n_samples, n_individuals, v_info, iids, nonunique_indices)

    def calculate_nonunique_indices(self) -> None:
        """Calculates and stores non-unique indices to facilitate memory-efficient matmat and rmatmat operations."""
        if self.nonunique_indices is None:
            if self.n_individuals is None:
                individual_indices = None
            else:
                individual_indices = self.individual_indices

            self.nonunique_indices = get_nonunique_indices_csc(
                self.A.indices,
                self.A.indptr,
                self.sample_indices,
                self.variant_indices,
                individual_indices=individual_indices,
            )
            self.nonunique_indices = np.asarray(self.nonunique_indices)
            print(f"Non-unique indices: {self.num_nonunique_indices} vs. {self.A.shape[0]}")

    @cached_property
    def num_nonunique_indices(self) -> Optional[int]:
        if self.nonunique_indices is None:
            return None
        return np.max(self.nonunique_indices) + 1

    def add_individual_nodes(self, sex: npt.NDArray[np.uint] = None) -> "LinearARG":
        """Creates a new LinearARG with indviduals added as nodes."""
        A, individual_indices = add_individuals_to_graph(self.A, self.sample_indices, sex=sex)
        individuals_graph = DiGraph.from_csr(A)  # edges are defined the other way around
        A = csc_matrix(linearize_brick_graph(individuals_graph))
        linarg = LinearARG(
            A,
            self.variant_indices,
            self.flip,
            len(self.sample_indices),
            len(individual_indices),
            self.variants,
            iids=self.iids,
            nonunique_indices=None,
            sex=self.sex,
        )
        linarg.calculate_nonunique_indices()

        return linarg


def list_blocks(h5_fname: Union[str, PathLike]) -> pl.DataFrame:
    """
    Lists the blocks (groups) and their attributes stored in an HDF5 file.
    Handles cases where attributes might be at the root if no blocks exist.

    Args:
        h5_fname: Path to the HDF5 file.

    Returns:
        A Polars DataFrame where each row corresponds to a block (group)
        or the root dataset in the HDF5 file. Columns include the block name
        (or 'root') and its attributes.
    """
    if not str(h5_fname).endswith(".h5"):
        h5_fname = str(h5_fname) + ".h5"
    block_data = []

    def parse_block_name(block_name):
        chrom, start, _ = block_name.split("_")
        return (int(chrom), int(float(start)))

    with h5py.File(h5_fname, "r") as f:
        block_names = [b for b in list(f.keys()) if isinstance(f[b], h5py.Group) and b != "iids"]
        block_names = sorted(block_names, key=parse_block_name)

        if not block_names:
            return None
        else:
            for block_name in block_names:
                group = f[block_name]
                attrs = group.attrs
                block_info = {
                    "block_name": block_name,
                    "chrom": attrs.get("chrom"),
                    "start": attrs.get("start"),
                    "end": attrs.get("end"),
                    "n": attrs.get("n"),
                    "n_samples": attrs.get("n_samples"),
                    "n_variants": attrs.get("n_variants"),
                    "n_entries": attrs.get("n_entries"),
                }
                block_data.append(block_info)

    return pl.DataFrame(block_data)

def load_block_metadata(h5_fname, block_metadata):
    block_names = block_metadata.get_column("block_name").to_list()
    lazyframes = []
    with h5py.File(h5_fname, "r") as f:
        for block_name in block_names:
            block = f[block_name]
            v_dict = {field: block[field][:].astype(str) for field in ["CHROM", "POS", "ID", "REF", "ALT"]}
            v_info = (
                pl.DataFrame(v_dict)
                .with_columns(
                    [
                        pl.col("POS").cast(pl.Int32),
                    ]
                )
                .lazy()
            )
            lazyframes.append(v_info)
    return pl.concat(lazyframes)



def load_variant_info(h5_fname: str, block_names: Union[list[str], None]):
    # Read all blocks from a single open file handle and build one DataFrame.
    # Avoids per-block DataFrame construction and repeated file opens.
    if not str(h5_fname).endswith(".h5"):
        h5_fname = str(h5_fname) + ".h5"
    blocks = block_names or list_blocks(h5_fname).get_column("block_name").to_list()

    chrom_parts = []
    pos_parts = []
    id_parts = []
    ref_parts = []
    alt_parts = []

    t0 = time.time()
    with h5py.File(h5_fname, "r") as f:
        t_open = time.time()
        for block in blocks:
            g = f[block]
            chrom_parts.append(g["CHROM"][:])
            pos_parts.append(g["POS"][:])
            id_parts.append(g["ID"][:])
            ref_parts.append(g["REF"][:])
            alt_parts.append(g["ALT"][:])
    t_read = time.time()

    # Concatenate once per column
    chrom = np.concatenate(chrom_parts) if chrom_parts else np.array([], dtype="S1")
    pos = np.concatenate(pos_parts) if pos_parts else np.array([], dtype=np.int32)
    id_ = np.concatenate(id_parts) if id_parts else np.array([], dtype="S1")
    ref = np.concatenate(ref_parts) if ref_parts else np.array([], dtype="S1")
    alt = np.concatenate(alt_parts) if alt_parts else np.array([], dtype="S1")
    t_concat = time.time()

    # Keep as raw bytes to avoid decode cost; use Binary dtype. POS stays Int32.
    pos = pos.astype(np.Int32, copy=False) if hasattr(np, "Int32") else pos.astype(np.int32, copy=False)
    t_decode = time.time()

    lf = pl.LazyFrame(
        {
            "CHROM": chrom,
            "POS": pos,
            "ID": id_,
            "REF": ref,
            "ALT": alt,
        },
        schema=[
            ("CHROM", pl.Binary),
            ("POS", pl.Int32),
            ("ID", pl.Binary),
            ("REF", pl.Binary),
            ("ALT", pl.Binary),
        ],
    )
    t_df = time.time()

    # Timers (stdout): helps identify bottlenecks in large runs
    print(
        "\n".join(
            [
                f"load_variant_info timings (s):",
                f"  open+iterate: {t_read - t0:.2f}",
                f"  concatenate: {t_concat - t_read:.2f}",
                f"  decode:      {t_decode - t_concat:.2f}",
                f"  lazyframe:   {t_df - t_decode:.2f}",
                f"  total:       {t_df - t0:.2f}",
            ]
        )
    )

    return lf


def add_individuals_to_graph(
    A: csc_matrix,
    samples_idx: npt.NDArray[np.uint],
    sex: npt.NDArray[np.uint] = None,
) -> tuple:
    """
    Add individuals to the graph. Assumes that individuals are comprised of adjacent haplotypes in samples_idx.
    If sex is None, assumes that
    all individuals are diploid. Otherwise will only assign males a single haplotype.
    """
    A_csr = csr_matrix(A)
    indices_list = []
    indptr_list = [A_csr.indptr[-1]]

    if sex is None:
        haplotype_counts = np.full(len(samples_idx) // 2, 2, dtype=int)
    else:
        haplotype_counts = np.array([1 if s == 1 else 2 for s in sex], dtype=int)

    haplotype_offsets = np.concatenate(([0], np.cumsum(haplotype_counts)))

    for i in range(len(haplotype_counts)):
        start = haplotype_offsets[i]
        end = haplotype_offsets[i + 1]
        haps = samples_idx[start:end]
        indices_list.append(haps)
        indptr_list.append(indptr_list[-1] + len(haps))

    indices = np.concatenate([A_csr.indices] + indices_list)
    indptr = np.array(list(A_csr.indptr) + indptr_list[1:], dtype=np.int32)
    data = np.ones(len(indices), dtype=np.int32)

    n_nodes = len(indptr) - 1
    A_updated = csc_matrix(csr_matrix((data, indices, indptr), shape=(n_nodes, n_nodes)))
    individual_indices = np.arange(A.shape[0], A_updated.shape[0], dtype=np.int32)

    return A_updated, individual_indices


def remove_degree_zero_nodes(
    A: csc_matrix, variant_indices: npt.NDArray[np.uint], sample_indices: npt.NDArray[np.uint]
) -> tuple:
    """
    Removes degree-zero recombination nodes from the graph, while ensuring all nodes
    in variant_indices and sample_indices are retained. Returns the
    filtered graph and reindexed variant/sample indices.
    """
    node_degree = A.getnnz(axis=0) + A.getnnz(axis=1)
    nonzero_indices = set(np.where(node_degree > 0)[0])
    required_indices = set(variant_indices).union(sample_indices)
    indices_to_keep = np.array(sorted(nonzero_indices.union(required_indices)), dtype=int)

    index_map = -np.ones(A.shape[0], dtype=int)
    index_map[indices_to_keep] = np.arange(len(indices_to_keep))

    A_filt = A[indices_to_keep, :][:, indices_to_keep]
    variant_indices_reindexed = index_map[variant_indices]
    sample_indices_reindexed = index_map[sample_indices]

    return A_filt, variant_indices_reindexed, sample_indices_reindexed


def make_triangular(
    A: csc_matrix, variant_indices: npt.NDArray[np.uint], sample_indices: npt.NDArray[np.uint]
) -> tuple:
    """
    Triangularizes A by putting nodes in topological order (parents before children) such that
    sample/leaf nodes are in reverse order starting from the final row/column of the returned csc_matrix.
    Additionally, variant_indices are reindexed with respect to this new node ordering.
    """
    A_csr = csr_matrix(A)
    order = np.asarray(topological_sort(A_csr, nodes_to_ignore=set(sample_indices)))[: -len(sample_indices)]
    order = np.append(order, sample_indices[::-1])
    inv_order = np.argsort(order).astype(np.int32)

    A_triangular = A[order, :][:, order]
    variant_indices_reordered = inv_order[variant_indices]

    return A_triangular, variant_indices_reordered<|MERGE_RESOLUTION|>--- conflicted
+++ resolved
@@ -346,11 +346,6 @@
         """
 
         fname = h5_fname if str(h5_fname).endswith(".h5") else str(h5_fname) + ".h5"
-        if os.path.exists(fname) and not block_info:
-            raise FileExistsError(
-                f"The file '{fname}' already exists."
-                "To append a new linear ARG to an existing file, specify `block_info`."
-            )
         with h5py.File(fname, "a") as f:
             if block_info:
                 block_name = f"{block_info['chrom']}_{block_info['start']}_{block_info['end']}"
@@ -359,6 +354,11 @@
                 destination.attrs["start"] = block_info["start"]
                 destination.attrs["end"] = block_info["end"]
             else:
+                if os.path.exists(fname):
+                    raise FileExistsError(
+                        f"The file '{fname}' already exists."
+                        "To append a new linear ARG to an existing file, specify `block_info`."
+                    )
                 destination = f
 
             destination.attrs["n"] = self.A.shape[0]
@@ -416,11 +416,18 @@
         with h5py.File(fname, "r") as file:
             f = file[block] if block else file
             v_dict = {field: f[field][:].astype(str) for field in ["CHROM", "POS", "ID", "REF", "ALT"]}
-            v_info = (
-                pl.LazyFrame(v_dict, schema=[("CHROM", pl.String), ("POS", pl.Int32), ("ID", pl.String), ("REF", pl.String), ("ALT", pl.String)])
+            v_info = pl.LazyFrame(
+                v_dict,
+                schema=[
+                    ("CHROM", pl.String),
+                    ("POS", pl.Int32),
+                    ("ID", pl.String),
+                    ("REF", pl.String),
+                    ("ALT", pl.String),
+                ],
             )
         return v_info
-    
+
     @staticmethod
     def read(
         h5_fname: Union[str, PathLike],
@@ -444,21 +451,7 @@
             nonunique_indices = f["nonunique_indices"][:] if "nonunique_indices" in f else None
 
             if load_metadata:
-<<<<<<< HEAD
-                v_dict = {field: f[field][:].astype(str) for field in ["CHROM", "POS", "ID", "REF", "ALT"]}
-                v_info = pl.LazyFrame(
-                    v_dict,
-                    schema=[
-                        ("CHROM", pl.String),
-                        ("POS", pl.Int32),
-                        ("ID", pl.String),
-                        ("REF", pl.String),
-                        ("ALT", pl.String),
-                    ],
-                )
-=======
                 v_info = LinearARG.read_variant_info(h5_fname, block).collect()
->>>>>>> 91d90435
             else:
                 v_info = None
 
@@ -554,6 +547,7 @@
 
     return pl.DataFrame(block_data)
 
+
 def load_block_metadata(h5_fname, block_metadata):
     block_names = block_metadata.get_column("block_name").to_list()
     lazyframes = []
@@ -574,7 +568,6 @@
     return pl.concat(lazyframes)
 
 
-
 def load_variant_info(h5_fname: str, block_names: Union[list[str], None]):
     # Read all blocks from a single open file handle and build one DataFrame.
     # Avoids per-block DataFrame construction and repeated file opens.
@@ -590,7 +583,7 @@
 
     t0 = time.time()
     with h5py.File(h5_fname, "r") as f:
-        t_open = time.time()
+        # t_open = time.time()
         for block in blocks:
             g = f[block]
             chrom_parts.append(g["CHROM"][:])
@@ -634,7 +627,7 @@
     print(
         "\n".join(
             [
-                f"load_variant_info timings (s):",
+                "load_variant_info timings (s):",
                 f"  open+iterate: {t_read - t0:.2f}",
                 f"  concatenate: {t_concat - t_read:.2f}",
                 f"  decode:      {t_decode - t_concat:.2f}",
