import os

from collections import defaultdict
from os import PathLike
from typing import DefaultDict, Optional, Union

import cyvcf2 as cv
import numpy as np
import polars as pl

from numpy.typing import NDArray
from scipy.io import mmread
<<<<<<< HEAD
def read_vcf(path: Union[str, PathLike],
                 region: Optional[str] = None,
                 phased: bool = True,
                 flip_minor_alleles: bool = False):
=======
from scipy.sparse import csc_matrix


def read_vcf(
    path: Union[str, PathLike], phased: bool = True, region: Optional[str] = None, flip_minor_alleles: bool = False
):
>>>>>>> efbb62b3
    def _update_dict_from_vcf(
        var: cv.Variant, is_flipped: bool, data: DefaultDict[str, list]
    ) -> DefaultDict[str, list]:
        data["CHROM"].append(var.CHROM)
        data["ID"].append(var.ID)
        data["POS"].append(var.POS)
        data["REF"].append(var.REF)
        data["ALT"].append(",".join(var.ALT))
        data["FLIP"].append(is_flipped)

        return data

    vcf = cv.VCF(path, gts012=True, strict_gt=True)
    data = []
    idxs = []
    ptrs = [0]

    ploidy = 1 if phased else 2

    # push most of the branching up here to define functions for fewer branch conditions during loop
    if phased:
        read_gt = lambda var: np.ravel(np.asarray(var.genotype.array())[:, :2])  # noqa: E731
    else:
        read_gt = lambda var: var.gt_types  # noqa: E731

    def final_read(var, flip_minor_alleles):
        gts = read_gt(var)
        if not flip_minor_alleles:
            return gts, False
        af = np.mean(gts) / ploidy
        if af > 0.5:
            return ploidy - gts, True
        else:
            return gts, False

    var_table = defaultdict(list)
    # TODO: handle missing data
    for var in vcf(region):
        gts, is_flipped = final_read(var, flip_minor_alleles)

        (idx,) = np.where(gts != 0)
        data.append(gts[idx])
        idxs.append(idx)
        ptrs.append(ptrs[-1] + len(idx))
        var_table = _update_dict_from_vcf(var, is_flipped, var_table)

    v_info = pl.DataFrame(var_table)

    data = np.concatenate(data)
    idxs = np.concatenate(idxs)
    ptrs = np.array(ptrs)
    genotypes = csc_matrix((data, idxs, ptrs))

    return genotypes, v_info

<<<<<<< HEAD
from scipy.sparse import csc_matrix
=======
>>>>>>> efbb62b3

def load_genotypes(
    input_file_prefix: str,
    flip_minor_alleles: bool = False,
    maf_threshold: Optional[float] = None,
    rsq_threshold: Optional[float] = None,
    skiprows: int = 0,
) -> tuple[csc_matrix, NDArray, NDArray]:
    mtx_file = f"{input_file_prefix}.mtx"
    txt_file = f"{input_file_prefix}.txt"
    if os.path.exists(mtx_file):
        genotype_file = mtx_file
        input_type = "mtx"
    elif os.path.exists(txt_file):
        genotype_file = txt_file
        input_type = "txt"
    else:
        raise FileNotFoundError(f"No genotype matrix file found with prefix: {input_file_prefix}")

    # Initialize Linarg based on input file type
    if input_type == "mtx":
        genotypes = csc_matrix(mmread(genotype_file))
    else:
        genotypes = np.loadtxt(genotype_file, skiprows=skiprows)

    if rsq_threshold is None:
        well_imputed_variants = np.arange(genotypes.shape[1])
    else:
        genotypes, well_imputed_variants = binarize(genotypes, rsq_threshold)

    ploidy = np.max(genotypes).astype(int)
    if maf_threshold is None:
        common_variants = np.arange(genotypes.shape[1])
    else:
        genotypes, common_variants = apply_maf_threshold(genotypes, ploidy, maf_threshold)

    kept_variants = well_imputed_variants[common_variants]
    print("kept_variants:", kept_variants.shape)

    if flip_minor_alleles:
        genotypes, flipped_variants = flip_alleles(genotypes, ploidy)
    else:
        flipped_variants = None

    return genotypes, kept_variants, flipped_variants


<<<<<<< HEAD
# TODO: split out internal functions based on using phased or unphased to reduce number of branches in loop
# need to squeeze as much as we can...
# def read_vcf(
#     path: str, region: Optional[str] = None, phased: bool = False, flip_minor_alleles: bool = True
# ) -> tuple[csc_matrix, np.ndarray, list[dict]]:
#     """
#     Codes unphased genotypes as 0/1/2/3, where 3 means that at least one of the two alleles is unknown.
#     Codes phased genotypes as 0/1, and there are 2n rows, where rows 2*k and 2*k+1 correspond to individual k.
#     """
#     vcf = cv.VCF(path, gts012=True, strict_gt=True)
#     data = []
#     idxs = []
#     ptrs = [0]
#     flip = []
#
#     ploidy = 1 if phased else 2
#
#     if phased:
#         read_gt = lambda var: np.ravel(np.asarray(var.genotype.array())[:, :2])  # noqa: E731
#     else:
#         read_gt = lambda var: var.gt_types  # noqa: E731
#
#     if flip_minor_alleles:
#
#         def final_read(var):
#             gts = read_gt(var)
#             af = np.mean(gts) / ploidy
#             if af > 0.5:
#                 return ploidy - gts, True
#             else:
#                 return gts, False
#     else:
#
#         def final_read(var):
#             gts = read_gt(var)
#             return gts, False
#
#     # TODO: handle missing data
#     for var in vcf(region):
#         gts, is_flipped = final_read(var)
#
#         (idx,) = np.where(gts != 0)
#         data.append(gts[idx])
#         idxs.append(idx)
#         ptrs.append(ptrs[-1] + len(idx))
#         flip.append(is_flipped)
#
#     data = np.concatenate(data)
#     idxs = np.concatenate(idxs)
#     ptrs = np.array(ptrs)
#     genotypes = csc_matrix((data, idxs, ptrs))
#     flip = np.array(flip)
#
#     return genotypes, flip


=======
>>>>>>> efbb62b3
def compute_af(genotypes: csc_matrix, ploidy: int = 1) -> NDArray:
    n, p = genotypes.shape

    column_sums = genotypes.sum(axis=0)

    # Convert column sums to a flat array (necessary for sparse matrices)
    column_sums = np.ravel(column_sums)
    af = column_sums / n / ploidy

    return af


def flip_alleles(genotypes: csc_matrix, ploidy: int = 1) -> tuple[csc_matrix, NDArray]:
    n, p = genotypes.shape

    # Calculate allele frequencies
    af = compute_af(genotypes, ploidy)
    flip = af > 0.5

    # list-of-columns format
    genotypes_lil = genotypes.T.tolil()

    for i in range(genotypes_lil.shape[0]):
        if flip[i]:
            af[i] = 1 - af[i]

            # Convert the row to dense, flip the alleles, and assign it back
            row_dense = genotypes_lil[i, :].toarray()
            flipped_row_dense = ploidy - row_dense
            genotypes_lil[i, :] = flipped_row_dense

    f_idxs = np.where(flip)[0]
    return genotypes_lil.T.tocsc(), f_idxs


def apply_maf_threshold(genotypes: csc_matrix, ploidy: int = 1, threshold: float = 0.0) -> tuple[csc_matrix, NDArray]:
    # Calculate allele frequencies
    af = compute_af(genotypes, ploidy)

    # Calculate MAF (ensure p is a flat array for element-wise operations)
    maf = np.minimum(af, 1 - af)

    # Find indices where MAF is above the threshold
    maf_above_threshold_indices = np.where(maf > threshold)[0]

    # Keep only the columns of self.genotypes where MAF is above the threshold
    return genotypes[:, maf_above_threshold_indices], maf_above_threshold_indices


def binarize(genotypes: csc_matrix, r2_threshold: float = 0.0) -> tuple[csc_matrix, NDArray]:
    n, p = genotypes.shape
    discretized_genotypes = np.rint(genotypes).astype(int)

    # TODO: vectorize
    # Correlations between dosages + calls
    correlations = []
    for i in range(p):
        corr_coef = np.corrcoef(genotypes[:, i].todense().T, discretized_genotypes[:, i].todense().T)[0, 1]
        correlations.append(corr_coef)

    # Thresholding
    well_imputed = np.asarray(correlations) >= r2_threshold
    r2_idxs = np.where(well_imputed)[0]

    # Update the genotypes with the discretized values
    genotypes = discretized_genotypes[:, well_imputed]

    return genotypes, r2_idxs<|MERGE_RESOLUTION|>--- conflicted
+++ resolved
@@ -10,19 +10,12 @@
 
 from numpy.typing import NDArray
 from scipy.io import mmread
-<<<<<<< HEAD
-def read_vcf(path: Union[str, PathLike],
-                 region: Optional[str] = None,
-                 phased: bool = True,
-                 flip_minor_alleles: bool = False):
-=======
 from scipy.sparse import csc_matrix
 
 
 def read_vcf(
     path: Union[str, PathLike], phased: bool = True, region: Optional[str] = None, flip_minor_alleles: bool = False
 ):
->>>>>>> efbb62b3
     def _update_dict_from_vcf(
         var: cv.Variant, is_flipped: bool, data: DefaultDict[str, list]
     ) -> DefaultDict[str, list]:
@@ -78,10 +71,6 @@
 
     return genotypes, v_info
 
-<<<<<<< HEAD
-from scipy.sparse import csc_matrix
-=======
->>>>>>> efbb62b3
 
 def load_genotypes(
     input_file_prefix: str,
@@ -129,65 +118,6 @@
     return genotypes, kept_variants, flipped_variants
 
 
-<<<<<<< HEAD
-# TODO: split out internal functions based on using phased or unphased to reduce number of branches in loop
-# need to squeeze as much as we can...
-# def read_vcf(
-#     path: str, region: Optional[str] = None, phased: bool = False, flip_minor_alleles: bool = True
-# ) -> tuple[csc_matrix, np.ndarray, list[dict]]:
-#     """
-#     Codes unphased genotypes as 0/1/2/3, where 3 means that at least one of the two alleles is unknown.
-#     Codes phased genotypes as 0/1, and there are 2n rows, where rows 2*k and 2*k+1 correspond to individual k.
-#     """
-#     vcf = cv.VCF(path, gts012=True, strict_gt=True)
-#     data = []
-#     idxs = []
-#     ptrs = [0]
-#     flip = []
-#
-#     ploidy = 1 if phased else 2
-#
-#     if phased:
-#         read_gt = lambda var: np.ravel(np.asarray(var.genotype.array())[:, :2])  # noqa: E731
-#     else:
-#         read_gt = lambda var: var.gt_types  # noqa: E731
-#
-#     if flip_minor_alleles:
-#
-#         def final_read(var):
-#             gts = read_gt(var)
-#             af = np.mean(gts) / ploidy
-#             if af > 0.5:
-#                 return ploidy - gts, True
-#             else:
-#                 return gts, False
-#     else:
-#
-#         def final_read(var):
-#             gts = read_gt(var)
-#             return gts, False
-#
-#     # TODO: handle missing data
-#     for var in vcf(region):
-#         gts, is_flipped = final_read(var)
-#
-#         (idx,) = np.where(gts != 0)
-#         data.append(gts[idx])
-#         idxs.append(idx)
-#         ptrs.append(ptrs[-1] + len(idx))
-#         flip.append(is_flipped)
-#
-#     data = np.concatenate(data)
-#     idxs = np.concatenate(idxs)
-#     ptrs = np.array(ptrs)
-#     genotypes = csc_matrix((data, idxs, ptrs))
-#     flip = np.array(flip)
-#
-#     return genotypes, flip
-
-
-=======
->>>>>>> efbb62b3
 def compute_af(genotypes: csc_matrix, ploidy: int = 1) -> NDArray:
     n, p = genotypes.shape
 
